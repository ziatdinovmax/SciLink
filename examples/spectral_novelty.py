#!/usr/bin/env python3

import sys
import logging

sys.path.append("../scilink")

import scilink


<<<<<<< HEAD
# Configure APIs
=======
>>>>>>> 01adbbdc
scilink.configure('google', '')
scilink.configure('futurehouse', '')


def run_spectroscopy_to_dft_workflow(data_path: str, system_info: str,
                                     structure_image_path: str, structure_image_system_info: str):
    """
    Complete workflow: Spectroscopic analysis → Novelty assessment → DFT recommendations
    """
    
    # Step 1: Run spectroscopy novelty assessment
    print("🔬 Starting Spectroscopic Novelty Assessment...")
    spectroscopy_workflow = scilink.SpectroscopyNoveltyAssessmentWorkflow(
        analysis_model="gemini-2.5-pro-preview-06-05",
        spectral_unmixing_enabled=True,
        output_dir="spectroscopy_novelty_output",
        max_wait_time=400
    )
    
    spectroscopy_result = spectroscopy_workflow.run_complete_workflow(
        data_path=data_path,
        system_info=system_info,
        structure_image_path=structure_image_path,
        structure_system_info=structure_image_system_info
    )
    
    print("📋 Spectroscopy workflow summary:")
    print(spectroscopy_workflow.get_summary(spectroscopy_result))
    
    if spectroscopy_result["final_status"] != "success":
        print("❌ Spectroscopy workflow failed, cannot proceed to DFT recommendations")
        return spectroscopy_result
    
    # Step 2: Extract data for DFT recommendations
    analysis_text = spectroscopy_result["claims_generation"]["detailed_analysis"]
    novel_claims = spectroscopy_result["novelty_assessment"]["potentially_novel"]
    
    print(f"\n🧬 Proceeding to DFT recommendations...")
    print(f"   Analysis text length: {len(analysis_text)} characters")
    print(f"   Novel claims found: {len(novel_claims)}")
    
    # Step 3: Generate DFT recommendations based on spectroscopic findings
    dft_workflow = scilink.DFTRecommendationsWorkflow(
        analysis_model="gemini-2.5-pro-preview-06-05",
        output_dir="spectroscopy_dft_output"
    )
    
    dft_result = dft_workflow.run_from_data(
        analysis_text=analysis_text,
        novel_claims=novel_claims
    )
    
    # Step 4: Display integrated results
    print(f"\n✅ Complete Spectroscopy → DFT Workflow Summary:")
    print(f"   Spectroscopic claims generated: {len(spectroscopy_result['claims_generation']['claims'])}")
    print(f"   Literature searches performed: {spectroscopy_result['novelty_assessment']['total_claims_searched']}")
    print(f"   Novel findings identified: {len(novel_claims)}")
    print(f"   DFT structures recommended: {len(dft_result.get('recommendations', []))}")
    
    return {
        "spectroscopy_result": spectroscopy_result,
        "dft_result": dft_result,
        "integration_status": "success"
    }

if __name__ == "__main__":
    # Configure logging
    logging.basicConfig(level=logging.INFO, 
                       format='%(asctime)s - %(levelname)s - %(message)s')

    result = run_spectroscopy_to_dft_workflow(
        data_path="data/eels_plasmon2.npy",
        system_info="data/eels_plasmon2.json",
        structure_image_path="data/haadf_plasmon2_resized.npy",
        structure_image_system_info="data/haadf_plasmon2.json"
    )
    
    print("\n🎉 Spectroscopy → DFT workflow completed!")<|MERGE_RESOLUTION|>--- conflicted
+++ resolved
@@ -8,10 +8,7 @@
 import scilink
 
 
-<<<<<<< HEAD
 # Configure APIs
-=======
->>>>>>> 01adbbdc
 scilink.configure('google', '')
 scilink.configure('futurehouse', '')
 
